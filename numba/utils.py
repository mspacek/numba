--- conflicted
+++ resolved
@@ -9,11 +9,6 @@
     extended_arg = 0
     n = len(code)
     while i < n:
-<<<<<<< HEAD
-        if __debug__:
-            print ' -> i', i
-=======
->>>>>>> f79b5a2a
         c = code[i]
         num = i
         op = ord(c)
